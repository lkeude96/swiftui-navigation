extension View {
  /// Presents an alert from a binding to optional alert state.
  ///
  /// SwiftUI's `alert` view modifiers are driven by two disconnected pieces of state: an
  /// `isPresented` binding to a boolean that determines if the alert should be presented, and
  /// optional alert `data` that is used to customize its actions and message.
  ///
  /// Modeling the domain in this way unfortunately introduces a couple invalid runtime states:
  ///
  ///   * `isPresented` can be `true`, but `data` can be `nil`.
  ///   * `isPresented` can be `false`, but `data` can be non-`nil`.
  ///
  /// On top of that, SwiftUI's `alert` modifiers take static titles, which means the title cannot
  /// be dynamically computed from the alert data.
  ///
  /// This overload addresses these shortcomings with a streamlined API. First, it eliminates the
  /// invalid runtime states at compile time by driving the alert's presentation from a single,
  /// optional binding. When this binding is non-`nil`, the alert will be presented. Further, the
  /// title can be customized from the alert data.
  ///
  /// ```swift
  /// struct AlertDemo: View {
  ///   @State var randomMovie: Movie?
  ///
  ///   var body: some View {
  ///     Button("Pick a random movie", action: self.getRandomMovie)
  ///       .alert(
  ///         title: { Text($0.title) },
  ///         unwrapping: self.$randomMovie,
  ///         actions: { _ in
  ///           Button("Pick another", action: self.getRandomMovie)
  ///         },
  ///         message: { Text($0.summary) }
  ///       )
  ///   }
  ///
  ///   func getRandomMovie() {
  ///     self.randomMovie = Movie.allCases.randomElement()
  ///   }
  /// }
  /// ```
  ///
  /// - Parameters:
  ///   - title: A closure returning the alert's title given the current alert state.
  ///   - value: A binding to an optional value that determines whether an alert should be
  ///     presented. When the binding is updated with non-`nil` value, it is unwrapped and passed
  ///     to the modifier's closures. You can use this data to populate the fields of an alert
  ///     that the system displays to the user. When the user presses or taps one of the alert's
  ///     actions, the system sets this value to `nil` and dismisses the alert.
  ///   - actions: A view builder returning the alert's actions given the current alert state.
  ///   - message: A view builder returning the message for the alert given the current alert
  ///     state.
  @available(iOS 15, macOS 12, tvOS 15, watchOS 8, *)
  public func alert<Value, A: View, M: View>(
    title: (Value) -> Text,
    unwrapping value: Binding<Value?>,
    @ViewBuilder actions: (Value) -> A,
    @ViewBuilder message: (Value) -> M
  ) -> some View {
    self.alert(
      value.wrappedValue.map(title) ?? Text(""),
      isPresented: value.isPresent(),
      presenting: value.wrappedValue,
      actions: actions,
      message: message
    )
  }

<<<<<<< HEAD
    /// Presents an alert from a binding to an optional enum, and a case path to a specific case.
    ///
    /// A version of `alert(unwrapping:)` that works with enum state.
    ///
    /// - Parameters:
    ///   - title: A closure returning the alert's title given the current alert state.
    ///   - enum: A binding to an optional enum that holds alert state at a particular case. When
    ///     the binding is updated with a non-`nil` enum, the case path will attempt to extract this
    ///     state
    ///     and then pass it to the modifier's closures. You can use it to populate the fields of an
    ///     alert that the system displays to the user. When the user presses or taps one of the
    ///     alert's actions, the system sets this value to `nil` and dismisses the alert.
    ///   - casePath: A case path that identifies a particular case that holds alert state.
    ///   - actions: A view builder returning the alert's actions given the current alert state.
    ///   - message: A view builder returning the message for the alert given the current alert
    ///     state.
    @available(iOS 15, macOS 12, tvOS 15, watchOS 8, *)
    public func alert<Enum, Case, A: View, M: View>(
      title: (Case) -> Text,
      unwrapping enum: Binding<Enum?>,
      case casePath: CasePath<Enum, Case>,
      @ViewBuilder actions: (Case) -> A,
      @ViewBuilder message: (Case) -> M
    ) -> some View {
      self.alert(
        title: title,
        unwrapping: `enum`.case(casePath),
        actions: actions,
        message: message
      )
    }

    @available(iOS 15, macOS 12, tvOS 15, watchOS 8, *)
    public func alert<Enum, A: View, M: View>(
      title: Text,
      unwrapping enum: Binding<Enum?>,
      case casePath: CasePath<Enum, Void>,
      @ViewBuilder actions: @escaping () -> A,
      @ViewBuilder message: @escaping () -> M
    ) -> some View {
      self.alert(
        title: { title },
        unwrapping: `enum`,
        case: casePath,
        actions: actions,
        message: message
      )
    }
=======
  /// Presents an alert from a binding to an optional enum, and a case path to a specific case.
  ///
  /// A version of `alert(unwrapping:)` that works with enum state.
  ///
  /// - Parameters:
  ///   - title: A closure returning the alert's title given the current alert state.
  ///   - enum: A binding to an optional enum that holds alert state at a particular case. When
  ///     the binding is updated with a non-`nil` enum, the case path will attempt to extract this
  ///     state
  ///     and then pass it to the modifier's closures. You can use it to populate the fields of an
  ///     alert that the system displays to the user. When the user presses or taps one of the
  ///     alert's actions, the system sets this value to `nil` and dismisses the alert.
  ///   - casePath: A case path that identifies a particular case that holds alert state.
  ///   - actions: A view builder returning the alert's actions given the current alert state.
  ///   - message: A view builder returning the message for the alert given the current alert
  ///     state.
  @available(iOS 15, macOS 12, tvOS 15, watchOS 8, *)
  public func alert<Enum, Case, A: View, M: View>(
    title: (Case) -> Text,
    unwrapping enum: Binding<Enum?>,
    case casePath: CasePath<Enum, Case>,
    @ViewBuilder actions: (Case) -> A,
    @ViewBuilder message: (Case) -> M
  ) -> some View {
    self.alert(
      title: title,
      unwrapping: `enum`.case(casePath),
      actions: actions,
      message: message
    )
>>>>>>> bbdcf3f6
  }
}<|MERGE_RESOLUTION|>--- conflicted
+++ resolved
@@ -65,57 +65,7 @@
       message: message
     )
   }
-
-<<<<<<< HEAD
-    /// Presents an alert from a binding to an optional enum, and a case path to a specific case.
-    ///
-    /// A version of `alert(unwrapping:)` that works with enum state.
-    ///
-    /// - Parameters:
-    ///   - title: A closure returning the alert's title given the current alert state.
-    ///   - enum: A binding to an optional enum that holds alert state at a particular case. When
-    ///     the binding is updated with a non-`nil` enum, the case path will attempt to extract this
-    ///     state
-    ///     and then pass it to the modifier's closures. You can use it to populate the fields of an
-    ///     alert that the system displays to the user. When the user presses or taps one of the
-    ///     alert's actions, the system sets this value to `nil` and dismisses the alert.
-    ///   - casePath: A case path that identifies a particular case that holds alert state.
-    ///   - actions: A view builder returning the alert's actions given the current alert state.
-    ///   - message: A view builder returning the message for the alert given the current alert
-    ///     state.
-    @available(iOS 15, macOS 12, tvOS 15, watchOS 8, *)
-    public func alert<Enum, Case, A: View, M: View>(
-      title: (Case) -> Text,
-      unwrapping enum: Binding<Enum?>,
-      case casePath: CasePath<Enum, Case>,
-      @ViewBuilder actions: (Case) -> A,
-      @ViewBuilder message: (Case) -> M
-    ) -> some View {
-      self.alert(
-        title: title,
-        unwrapping: `enum`.case(casePath),
-        actions: actions,
-        message: message
-      )
-    }
-
-    @available(iOS 15, macOS 12, tvOS 15, watchOS 8, *)
-    public func alert<Enum, A: View, M: View>(
-      title: Text,
-      unwrapping enum: Binding<Enum?>,
-      case casePath: CasePath<Enum, Void>,
-      @ViewBuilder actions: @escaping () -> A,
-      @ViewBuilder message: @escaping () -> M
-    ) -> some View {
-      self.alert(
-        title: { title },
-        unwrapping: `enum`,
-        case: casePath,
-        actions: actions,
-        message: message
-      )
-    }
-=======
+  
   /// Presents an alert from a binding to an optional enum, and a case path to a specific case.
   ///
   /// A version of `alert(unwrapping:)` that works with enum state.
@@ -146,6 +96,5 @@
       actions: actions,
       message: message
     )
->>>>>>> bbdcf3f6
   }
 }